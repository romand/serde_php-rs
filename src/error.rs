//! Top-level error type for PHP serialization/deserialization.

use std::{fmt, io};

/// Result type for PHP serialization/deserialization.
pub type Result<T> = ::core::result::Result<T, Error>;

/// PHP serialization/deserialization error.
#[derive(Debug)]
pub enum Error {
    /// Error writing serialized value.
    WriteSerialized(io::Error),
    /// Error reading serializing value.
    ReadSerialized(io::Error),
    /// Unexpected end of file while reading.
    UnexpectedEof,
    /// Unexpected input.
    Unexpected {
        /// Byte expected.
        expected: char,
        /// Actual byte found.
        actual: char,
    },
    /// Expected a digit, but got non-digit value instead.
    ExpectedDigit {
        /// Non-digit found.
        actual: char,
    },
<<<<<<< HEAD
    /// Deserialized bytestring is not valid UTF: {0}
    NotUtf8String(std::str::Utf8Error),
    /// Could not convert into char from decimal value: {0}
=======
    /// Deserialized bytestring is not valid UTF.
    Utf8Error(std::str::Utf8Error),
    /// Could not convert into char from decimal value.
>>>>>>> 8a006fd3
    CharConversionFailed(std::char::CharTryFromError),
    /// Not a valid number or incorrect number type.
    NotAValidNumber(Box<dyn std::error::Error + Send + Sync>),
    /// Not a valid value for boolean.
    InvalidBooleanValue(char),
    /// Unsupported array key type: must be all strings or all numeric.
    UnsupportedArrayKeyType(char),
    /// Invalid type indicator on value.
    InvalidTypeIndicator(char),
    /// Feature not implemented by `serde_php`.
    MissingFeature(&'static str),
    /// Array-index mismatch: must be in-order and numeric.
    IndexMismatch {
        /// Expected index.
        expected: usize,
        /// Actual index found.
        actual: usize,
    },
    /// Attempted to serialize sequence of unknown length.
    ///
    /// PHP requires all collections to be length prefixed. Serializing
    /// sequences of unknown length requires writing these to a memory buffer
    /// with potentially unbounded space requirements and is thus disabled.
    LengthRequired,
    /// PHP Deserialization failed.
    SerializationFailed(String),
    /// PHP Serialization failed.
    DeserializationFailed(String),
}

// Note: Manual error implementation as opposed to `thiserror`, otherwise
//       `NotAValidNumber` errors cannot be constructed `Send`.
impl std::error::Error for Error {
    fn source(&self) -> Option<&(dyn std::error::Error + 'static)> {
        match self {
            Error::WriteSerialized(ref err) | Error::ReadSerialized(ref err) => Some(err),
            Error::NotUtf8String(ref err) => Some(err),
            Error::CharConversionFailed(ref err) => Some(err),
            Error::NotAValidNumber(ref err) => Some(err.as_ref()),
            _ => None,
        }
    }
}

impl fmt::Display for Error {
    fn fmt(&self, f: &mut fmt::Formatter<'_>) -> fmt::Result {
        #[allow(clippy::enum_glob_use)]
        use Error::*;

        match self {
            WriteSerialized(err) => write!(f, "Error writing serialized value: {}", err),
            ReadSerialized(err) => write!(f, "Error reading serializing value: {}", err),
            UnexpectedEof => write!(f, "Unexpected end of file while reading"),
            Unexpected { expected, actual } => {
                write!(f, "Expected `{}` but got `{}` instead", expected, actual)
            }
            ExpectedDigit { actual } => write!(f, "Expected a digit, but got `{}` instead", actual),
            Utf8Error(err) => write!(f, "Deserialized bytestring is not valid UTF: {}", err),
            CharConversionFailed(err) => {
                write!(f, "Could not convert into char from decimal value: {}", err)
            }
            NotAValidNumber(err) => {
                write!(f, "Not a valid number or incorrect number type: {}", err)
            }
            InvalidBooleanValue(ch) => write!(f, "Not a valid value for boolean: {}", ch),
            UnsupportedArrayKeyType(ch) => write!(f, "Unsupported array key type: {}", ch),
            InvalidTypeIndicator(ch) => write!(f, "Invalid type indicator on value: {}", ch),
            MissingFeature(feat) => write!(f, "Feature not implemented by `serde_php`: {}", feat),
            IndexMismatch { expected, actual } => write!(
                f,
                "Array-index mismatch, expected {} but got {}",
                expected, actual
            ),
            LengthRequired => write!(f, "Attempted to serialize sequence of unknown length"),
            SerializationFailed(err) => write!(f, "PHP Deserialization failed: {}", err),
            DeserializationFailed(err) => write!(f, "PHP Serialization failed: {}", err),
        }
    }
}

impl serde::ser::Error for Error {
    #[inline]
    fn custom<T>(msg: T) -> Self
    where
        T: fmt::Display,
    {
        Error::SerializationFailed(msg.to_string())
    }
}

impl serde::de::Error for Error {
    #[inline]
    fn custom<T>(msg: T) -> Self
    where
        T: fmt::Display,
    {
        Error::DeserializationFailed(msg.to_string())
    }
}<|MERGE_RESOLUTION|>--- conflicted
+++ resolved
@@ -26,15 +26,9 @@
         /// Non-digit found.
         actual: char,
     },
-<<<<<<< HEAD
-    /// Deserialized bytestring is not valid UTF: {0}
+    /// Deserialized bytestring is not valid UTF.
     NotUtf8String(std::str::Utf8Error),
-    /// Could not convert into char from decimal value: {0}
-=======
-    /// Deserialized bytestring is not valid UTF.
-    Utf8Error(std::str::Utf8Error),
     /// Could not convert into char from decimal value.
->>>>>>> 8a006fd3
     CharConversionFailed(std::char::CharTryFromError),
     /// Not a valid number or incorrect number type.
     NotAValidNumber(Box<dyn std::error::Error + Send + Sync>),
